--- conflicted
+++ resolved
@@ -4,8 +4,6 @@
 
 The format is based on [Keep a Changelog](https://keepachangelog.com/en/1.0.0/).
 
-<<<<<<< HEAD
-=======
 ## [0.0.102] - 2025-10-23
 
 **Patch Release**
@@ -15,20 +13,11 @@
 - 🎨 **Improved TUI**: Better header and status line rendering for narrow terminal windows
 - 🐛 **Fixed 7 bugs for improved stability**
 
->>>>>>> 326e3dfb
 ## [0.0.101] - 2025-10-22
 
 **Patch Release**
 
-<<<<<<< HEAD
-- 🐳 **Docker Support**: Added production-ready Dockerfile and docker-compose configuration with security hardening
-- 🔌 **CDP Host Header Fix**: Resolved HTTP 500 errors by setting Host: localhost:9222 for Chrome DevTools Protocol connections
-- 🐛 **Health Check**: Corrected Docker health check to query the MCP server instead of HTTP endpoints
-- 🪟 **WSL2 Support**: Added automatic Chrome launch and CDP connection for Windows Subsystem for Linux 2
-- 🔧 **Logs Viewer**: Fixed rendering and error handling issues
-=======
 - 🐛 **Fixed 3 bugs for improved stability**
->>>>>>> 326e3dfb
 
 ## [0.0.100] - 2025-10-22
 
@@ -49,11 +38,7 @@
 
 **Patch Release**
 
-<<<<<<< HEAD
-- 🐛 **Bug Fixes**: Various stability improvements and minor fixes
-=======
 - 🐛 **Fixed 3 bugs for improved stability**
->>>>>>> 326e3dfb
 
 ## [0.0.97] - 2025-10-20
 
