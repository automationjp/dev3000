{
  "name": "dev3000",
<<<<<<< HEAD
  "version": "0.0.102-canary",
=======
  "version": "0.0.103-canary",
>>>>>>> 326e3dfb
  "description": "AI-powered development tools with browser monitoring and MCP server integration",
  "type": "module",
  "main": "dist/index.js",
  "bin": {
    "dev3000": "dist/cli.js",
    "d3k": "dist/cli.js"
  },
  "files": [
    "dist/",
    "src/tui-interface-impl.tsx",
    "mcp-server/app/",
    "mcp-server/.next/BUILD_ID",
    "mcp-server/.next/*.json",
    "mcp-server/.next/*.js",
    "mcp-server/.next/*.js.map",
    "mcp-server/.next/server/app/",
    "mcp-server/.next/server/chunks/",
    "mcp-server/.next/server/*.js",
    "mcp-server/.next/server/*.json",
    "mcp-server/.next/static/",
    "mcp-server/public/",
    "mcp-server/package.json",
    "mcp-server/tsconfig.json",
    "mcp-server/next.config.mjs",
    "mcp-server/next-env.d.ts",
    "mcp-server/postcss.config.mjs",
    "mcp-server/start-production.mjs",
    "README.md"
  ],
  "scripts": {
    "build": "tsc && mkdir -p dist/src && cp src/loading.html dist/src/ && cp src/tui-interface-impl.tsx dist/src/",
    "typegen": "./scripts/typegen.sh",
    "typecheck": "tsc --noEmit",
    "format": "biome format --write .",
    "lint": "biome check src mcp-server www scripts --vcs-use-ignore-file=true",
    "lint:fix": "biome check --write src mcp-server www scripts",
    "test": "vitest run",
    "test-postinstall": "tsx scripts/test-postinstall.ts",
    "test-global-install": "tsx scripts/test-global-install.ts",
    "test-clean-install": "tsx scripts/test-clean-install.ts",
    "test-release": "./scripts/test-release.sh",
    "_postinstall": "node scripts/check-install.js || exit 0",
    "_prepare": "husky",
    "release": "./scripts/release.sh",
    "canary": "./scripts/canary.sh",
    "dev3000:up": "node tools/dev3000-up.mjs",
    "dev3000:down": "node tools/dev3000-down.mjs"
  },
  "keywords": [
    "nextjs",
    "ai",
    "development",
    "chrome-devtools-protocol",
    "cdp",
    "mcp",
    "browser-monitoring",
    "debugging",
    "claude"
  ],
  "dependencies": {
    "@biomejs/biome": "^2.2.4",
    "chalk": "^5.3.0",
    "commander": "^14.0.1",
    "ink": "^6.3.1",
<<<<<<< HEAD
=======
    "ink-spinner": "^5.0.0",
>>>>>>> 326e3dfb
    "next": "16.0.0-canary.18",
    "ora": "^9.0.0",
    "package-manager-detector": "^1.3.0",
    "react": "^19.1.1",
    "react-dom": "^19.1.1",
    "typescript": "^5.0.0",
    "ws": "^8.18.3"
  },
  "devDependencies": {
    "@types/node": "^24.5.2",
    "@types/react": "^19.0.0",
    "@types/ws": "^8.5.12",
    "husky": "^9.0.0",
    "tsx": "^4.20.3",
    "vitest": "^3.2.4"
  },
  "pnpm": {
    "overrides": {
      "@types/react": "19.1.17",
      "@types/react-dom": "19.1.11"
    }
  },
  "engines": {
    "node": ">=18.0.0"
  },
  "repository": {
    "type": "git",
    "url": "git+https://github.com/vercel-labs/dev3000.git"
  },
  "author": "Lindsey Simon <lindsey@vercel.com>",
  "license": "MIT",
  "packageManager": "pnpm@10.18.3"
}<|MERGE_RESOLUTION|>--- conflicted
+++ resolved
@@ -1,10 +1,6 @@
 {
   "name": "dev3000",
-<<<<<<< HEAD
-  "version": "0.0.102-canary",
-=======
   "version": "0.0.103-canary",
->>>>>>> 326e3dfb
   "description": "AI-powered development tools with browser monitoring and MCP server integration",
   "type": "module",
   "main": "dist/index.js",
@@ -49,9 +45,7 @@
     "_postinstall": "node scripts/check-install.js || exit 0",
     "_prepare": "husky",
     "release": "./scripts/release.sh",
-    "canary": "./scripts/canary.sh",
-    "dev3000:up": "node tools/dev3000-up.mjs",
-    "dev3000:down": "node tools/dev3000-down.mjs"
+    "canary": "./scripts/canary.sh"
   },
   "keywords": [
     "nextjs",
@@ -69,10 +63,7 @@
     "chalk": "^5.3.0",
     "commander": "^14.0.1",
     "ink": "^6.3.1",
-<<<<<<< HEAD
-=======
     "ink-spinner": "^5.0.0",
->>>>>>> 326e3dfb
     "next": "16.0.0-canary.18",
     "ora": "^9.0.0",
     "package-manager-detector": "^1.3.0",
