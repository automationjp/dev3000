--- conflicted
+++ resolved
@@ -835,11 +835,7 @@
 ```yaml
 command: >
   sh -c "
-<<<<<<< HEAD
-    pnpm add -g github:automationjp/dev3000#feature/docker-cdp-monitoring &&
-=======
     pnpm add -g github:automationjp/dev3000 &&
->>>>>>> 34a8aa8a
     dev3000 --port 3000 --script dev
   "
 ```
